--- conflicted
+++ resolved
@@ -19,11 +19,6 @@
 	"github.com/Sirupsen/logrus"
 	"github.com/docker/docker/api"
 	"github.com/docker/docker/api/types"
-<<<<<<< HEAD
-	"github.com/docker/docker/daemon/networkdriver/bridge"
-	"github.com/docker/docker/engine"
-	"github.com/docker/docker/pkg/listenbuffer"
-=======
 	"github.com/docker/docker/autogen/dockerversion"
 	"github.com/docker/docker/builder"
 	"github.com/docker/docker/cliconfig"
@@ -31,7 +26,6 @@
 	"github.com/docker/docker/graph"
 	"github.com/docker/docker/pkg/ioutils"
 	"github.com/docker/docker/pkg/jsonmessage"
->>>>>>> 2daede5a
 	"github.com/docker/docker/pkg/parsers"
 	"github.com/docker/docker/pkg/parsers/filters"
 	"github.com/docker/docker/pkg/parsers/kernel"
@@ -45,11 +39,6 @@
 	"github.com/docker/libnetwork/portallocator"
 )
 
-<<<<<<< HEAD
-var (
-	activationLock chan struct{} = make(chan struct{})
-)
-=======
 type ServerConfig struct {
 	Logging     bool
 	EnableCors  bool
@@ -128,7 +117,6 @@
 
 	return nil
 }
->>>>>>> 2daede5a
 
 type HttpServer struct {
 	srv *http.Server
@@ -1579,95 +1567,9 @@
 
 	pa := portallocator.Get()
 	for _, hostIP := range hostIPs {
-<<<<<<< HEAD
-		if _, err := bridge.RequestPort(hostIP, "tcp", intPort); err != nil {
-=======
 		if _, err := pa.RequestPort(hostIP, "tcp", intPort); err != nil {
->>>>>>> 2daede5a
 			return fmt.Errorf("failed to allocate daemon listening port %d (err: %v)", intPort, err)
 		}
 	}
 	return nil
-<<<<<<< HEAD
-}
-
-func setupTcpHttp(addr string, job *engine.Job) (*HttpServer, error) {
-	if !job.GetenvBool("TlsVerify") {
-		log.Infof("/!\\ DON'T BIND ON ANY IP ADDRESS WITHOUT setting -tlsverify IF YOU DON'T KNOW WHAT YOU'RE DOING /!\\")
-	}
-
-	r := createRouter(job.Eng, job.GetenvBool("Logging"), job.GetenvBool("EnableCors"), job.Getenv("CorsHeaders"), job.Getenv("Version"))
-
-	l, err := newListener("tcp", addr, job.GetenvBool("BufferRequests"))
-	if err != nil {
-		return nil, err
-	}
-
-	if err := allocateDaemonPort(addr); err != nil {
-		return nil, err
-	}
-
-	if job.GetenvBool("Tls") || job.GetenvBool("TlsVerify") {
-		var tlsCa string
-		if job.GetenvBool("TlsVerify") {
-			tlsCa = job.Getenv("TlsCa")
-		}
-		l, err = setupTls(job.Getenv("TlsCert"), job.Getenv("TlsKey"), tlsCa, l)
-		if err != nil {
-			return nil, err
-		}
-	}
-	return &HttpServer{&http.Server{Addr: addr, Handler: r}, l}, nil
-}
-
-type Server interface {
-	Serve() error
-	Close() error
-}
-
-// ServeApi loops through all of the protocols sent in to docker and spawns
-// off a go routine to setup a serving http.Server for each.
-func ServeApi(job *engine.Job) engine.Status {
-	if len(job.Args) == 0 {
-		return job.Errorf("usage: %s PROTO://ADDR [PROTO://ADDR ...]", job.Name)
-	}
-	var (
-		protoAddrs = job.Args
-		chErrors   = make(chan error, len(protoAddrs))
-	)
-
-	for _, protoAddr := range protoAddrs {
-		protoAddrParts := strings.SplitN(protoAddr, "://", 2)
-		if len(protoAddrParts) != 2 {
-			return job.Errorf("usage: %s PROTO://ADDR [PROTO://ADDR ...]", job.Name)
-		}
-		go func() {
-			log.Infof("Listening for HTTP on %s (%s)", protoAddrParts[0], protoAddrParts[1])
-			srv, err := NewServer(protoAddrParts[0], protoAddrParts[1], job)
-			if err != nil {
-				chErrors <- err
-				return
-			}
-			job.Eng.OnShutdown(func() {
-				if err := srv.Close(); err != nil {
-					log.Error(err)
-				}
-			})
-			if err = srv.Serve(); err != nil && strings.Contains(err.Error(), "use of closed network connection") {
-				err = nil
-			}
-			chErrors <- err
-		}()
-	}
-
-	for i := 0; i < len(protoAddrs); i++ {
-		err := <-chErrors
-		if err != nil {
-			return job.Error(err)
-		}
-	}
-
-	return engine.StatusOK
-=======
->>>>>>> 2daede5a
 }