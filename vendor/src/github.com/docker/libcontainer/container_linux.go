--- conflicted
+++ resolved
@@ -141,12 +141,8 @@
 	if cmd.SysProcAttr == nil {
 		cmd.SysProcAttr = &syscall.SysProcAttr{}
 	}
-<<<<<<< HEAD
-	cmd.ExtraFiles = []*os.File{childPipe}
-=======
 	cmd.ExtraFiles = append(p.ExtraFiles, childPipe)
 	cmd.Env = append(cmd.Env, fmt.Sprintf("_LIBCONTAINER_INITPIPE=%d", stdioFdCount+len(cmd.ExtraFiles)-1))
->>>>>>> 2daede5a
 	// NOTE: when running a container with no PID namespace and the parent process spawning the container is
 	// PID1 the pdeathsig is being delivered to the container's init process by the kernel for some reason
 	// even with the parent still running.
@@ -200,15 +196,6 @@
 
 func (c *linuxContainer) newInitConfig(process *Process) *initConfig {
 	return &initConfig{
-<<<<<<< HEAD
-		Config:       c.config,
-		Args:         process.Args,
-		Env:          process.Env,
-		User:         process.User,
-		Cwd:          process.Cwd,
-		Console:      process.consolePath,
-		Capabilities: process.Capabilities,
-=======
 		Config:           c.config,
 		Args:             process.Args,
 		Env:              process.Env,
@@ -217,7 +204,6 @@
 		Console:          process.consolePath,
 		Capabilities:     process.Capabilities,
 		PassedFilesCount: len(process.ExtraFiles),
->>>>>>> 2daede5a
 	}
 }
 
